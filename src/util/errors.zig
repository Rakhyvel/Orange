--- conflicted
+++ resolved
@@ -721,11 +721,7 @@
 
     pub fn add_error(self: *Errors, err: Error) void {
         self.errors_list.append(err) catch unreachable;
-<<<<<<< HEAD
-        std.debug.dumpCurrentStackTrace(null); // uncomment if you want to see where errors come from TODO: Make this a cmd line flag
-=======
         // std.debug.dumpCurrentStackTrace(null); // uncomment if you want to see where errors come from TODO: Make this a cmd line flag
->>>>>>> 4a016678
     }
 
     /// Prints out all errors in the Errors list
